# coding: utf-8
#
#    Project: X-ray image reader
#             https://github.com/silx-kit/fabio
#
#
#    Copyright (C) European Synchrotron Radiation Facility, Grenoble, France
#
#    Principal author:       Jérôme Kieffer (Jerome.Kieffer@ESRF.eu)
#
# Permission is hereby granted, free of charge, to any person obtaining a copy
# of this software and associated documentation files (the "Software"), to deal
# in the Software without restriction, including without limitation the rights
# to use, copy, modify, merge, publish, distribute, sublicense, and/or sell
# copies of the Software, and to permit persons to whom the Software is
# furnished to do so, subject to the following conditions:
#
# The above copyright notice and this permission notice shall be included in
# all copies or substantial portions of the Software.
#
# THE SOFTWARE IS PROVIDED "AS IS", WITHOUT WARRANTY OF ANY KIND, EXPRESS OR
# IMPLIED, INCLUDING BUT NOT LIMITED TO THE WARRANTIES OF MERCHANTABILITY,
# FITNESS FOR A PARTICULAR PURPOSE AND NONINFRINGEMENT. IN NO EVENT SHALL THE
# AUTHORS OR COPYRIGHT HOLDERS BE LIABLE FOR ANY CLAIM, DAMAGES OR OTHER
# LIABILITY, WHETHER IN AN ACTION OF CONTRACT, TORT OR OTHERWISE, ARISING FROM,
# OUT OF OR IN CONNECTION WITH THE SOFTWARE OR THE USE OR OTHER DEALINGS IN
# THE SOFTWARE.
#
"""
Authors: Henning O. Sorensen & Erik Knudsen
         Center for Fundamental Research: Metal Structures in Four Dimensions
         Risoe National Laboratory
         Frederiksborgvej 399
         DK-4000 Roskilde
         email:erik.knudsen@risoe.dk

         and Jon Wright, Jerome Kieffer: ESRF

"""

__authors__ = ["Henning O. Sorensen", "Erik Knudsen", "Jon Wright", "Jérôme Kieffer"]
__contact__ = "jerome.kieffer@esrf.fr"
__license__ = "MIT"
__copyright__ = "ESRF"
<<<<<<< HEAD
__date__ = "27/04/2021"
=======
__date__ = "04/05/2021"
>>>>>>> b123c766

import os
import logging
import sys
import tempfile
import weakref
logger = logging.getLogger(__name__)
import numpy
from . import fabioutils, converters
from .fabioutils import OrderedDict
from .utils import pilutils
from .utils import deprecation


class _FabioArray(object):
    """"Abstract class providing array API used by :class:`FabioImage` and
    :class:`FabioFrame`."""

    @property
    @deprecation.deprecated(reason="Prefer using 'shape[-1]' instead of 'dim1'", deprecated_since="0.10.0beta")
    def dim1(self):
        return self.shape[-1]

    @property
    @deprecation.deprecated(reason="Prefer using 'shape[-2]' instead of 'dim2'", deprecated_since="0.10.0beta")
    def dim2(self):
        return self.shape[-2]

    @dim1.setter
    @deprecation.deprecated(reason="dim1 should not be updated", deprecated_since="0.10.0beta")
    def dim1(self, value):
        self.__set_dim1(value)

    @dim2.setter
    @deprecation.deprecated(reason="dim2 should not be updated", deprecated_since="0.10.0beta")
    def dim2(self, value):
        self.__set_dim2(value)

    @property
    @deprecation.deprecated(reason="Prefer using 'shape[-3]' instead of 'dim3'", deprecated_since="0.10.0beta")
    def dim3(self):
        if len(self.shape) < 3:
            raise AttributeError("No attribye dim3")
        return self.shape[-3]

    @property
    @deprecation.deprecated(reason="Prefer using 'shape' instead of 'dims' (the content in reverse order)", deprecated_since="0.10.0beta")
    def dims(self):
        return list(reversed(self.shape))

    @deprecation.deprecated(reason="Prefer using 'shape[-1]' instead of 'get_dim1'", deprecated_since="0.10.0beta")
    def get_dim1(self):
        return self.shape[-1]

    @deprecation.deprecated(reason="Prefer using 'shape[-2]' instead of 'get_dim2'", deprecated_since="0.10.0beta")
    def get_dim2(self):
        return self.shape[-2]

    @deprecation.deprecated(reason="dim1 should not be updated", deprecated_since="0.10.0beta")
    def set_dim1(self, value):
        self.__set_dim1(value)

    @deprecation.deprecated(reason="dim2 should not be updated", deprecated_since="0.10.0beta")
    def set_dim2(self, value):
        self.__set_dim2(value)

    def __set_dim1(self, value):
        self.data.shape = self.data.shape[:-2] + (-1, value)

    def __set_dim2(self, value):
        self.data.shape = self.data.shape[:-2] + (value, -1)

    def resetvals(self):
        """ Reset cache - call on changing data """
        self.mean = None
        self.stddev = None
        self.maxval = None
        self.minval = None
        self.roi = None
        self.slice = None
        self.area_sum = None

    @deprecation.deprecated(reason="Not maintained", replacement="fabio.utils.pilutils.create_pil_16", since_version="0.9")
    def toPIL16(self, filename=None):
        """
        Convert the image to Python Imaging Library 16-bits greyscale image.
        """
        if filename:
            self.read(filename)
        return pilutils.create_pil_16(self.data)

    @property
    @deprecation.deprecated(reason="Not maintained", replacement="fabio.utils.pilutils.create_pil_16", since_version="0.9")
    def pilimage(self):
        """
        Convert the image to Python Imaging Library 16-bits greyscale image.
        """
        return self.toPIL16()

    @pilimage.setter
    @deprecation.deprecated(reason="Setting pilimage not supported. This attrbute is not cached anymore", deprecated_since="0.10.0beta")
    def pilimage(self, value):
        if value is not None:
            raise ValueError("Setting pilimage attribute is not supported")

    def getmax(self):
        """ Find max value in self.data, caching for the future """
        if self.maxval is None:
            if self.data is not None:
                self.maxval = self.data.max()
        return self.maxval

    def getmin(self):
        """ Find min value in self.data, caching for the future """
        if self.minval is None:
            if self.data is not None:
                self.minval = self.data.min()
        return self.minval

    def make_slice(self, coords):
        """
        Convert a len(4) set of coords into a len(2)
        tuple (pair) of slice objects
        the latter are immutable, meaning the roi can be cached
        """
        assert len(coords) == 4
        if len(coords) == 4:
            # fabian edfimage preference
            if coords[0] > coords[2]:
                coords[0:3:2] = [coords[2], coords[0]]
            if coords[1] > coords[3]:
                coords[1:4:2] = [coords[3], coords[1]]
            # in fabian: normally coordinates are given as (x,y) whereas
            # a matrix is given as row,col
            # also the (for whichever reason) the image is flipped upside
            # down wrt to the matrix hence these tranformations
            dim2, dim1 = self.data.shape
            # FIXME: This code is just not working dim2 is used in place of dim1
            fixme = (dim2 - coords[3] - 1,
                     coords[0],
                     dim2 - coords[1] - 1,
                     coords[2])
        return (slice(int(fixme[0]), int(fixme[2]) + 1),
                slice(int(fixme[1]), int(fixme[3]) + 1))

    def integrate_area(self, coords):
        """
        Sums up a region of interest
        if len(coords) == 4 -> convert coords to slices
        if len(coords) == 2 -> use as slices
        floor -> ? removed as unused in the function.
        """
        if self.data is None:
            # This should return NAN, not zero ?
            return 0
        if len(coords) == 4:
            sli = self.make_slice(coords)
        elif len(coords) == 2 and isinstance(coords[0], slice) and \
                isinstance(coords[1], slice):
            sli = coords

        if sli == self.slice and self.area_sum is not None:
            pass
        elif sli == self.slice and self.roi is not None:
            self.area_sum = self.roi.sum(dtype=numpy.float64)
        else:
            self.slice = sli
            self.roi = self.data[self.slice]
            self.area_sum = self.roi.sum(dtype=numpy.float64)
        return self.area_sum

    def getmean(self):
        """ return the mean """
        if self.mean is None:
            self.mean = self.data.mean(dtype=numpy.float64)
        return self.mean

    def getstddev(self):
        """ return the standard deviation """
        if self.stddev is None:
            self.stddev = self.data.std(dtype=numpy.float64)
        return self.stddev

    @property
    def header_keys(self):
        return list(self.header.keys())

    def get_header_keys(self):
        return self.header_keys()

    @property
    def bpp(self):
        "Getter for bpp: data superseeds _bpp"
        if self.data is not None:
            return self.data.dtype.itemsize
        return self.dtype.itemsize

    def get_bpp(self):
        return self.bpp

    @property
    def bytecode(self):
        "Getter for bpp: data superseeds _bytecode"
        if self.data is not None:
            return self.data.dtype.type
        return self.dtype.type

    def get_bytecode(self):
        return self.bytecode

    @deprecation.deprecated(reason="Prefer using 'bytecode' instead of 'getByteCode'", deprecated_since="0.10.0beta")
    def getByteCode(self):
        return self.bytecode


class FabioFrame(_FabioArray):
    """Identify a frame"""

    def __init__(self, data=None, header=None):
        super(FabioFrame, self).__init__()
        self.data = data
        self._header = header
        self._shape = None
        self._dtype = None
        self._file_container = None
        self._file_index = None
        self._container = None
        self._index = None

    def _set_file_container(self, fabio_image, index):
        """
        Set the file container of this frame

        :param FabioImage fabio_image: The fabio image containing this frame
        :param int index: Index of this frame in the file container (starting
            from 0)
        """
        self._file_container = weakref.ref(fabio_image)
        self._file_index = index

    def _set_container(self, fabio_image, index):
        """
        Set the container of this frame

        :param FabioImage fabio_image: The fabio image containing this frame
        :param int index: Index of this frame in the file container (starting
            from 0)
        """
        self._container = weakref.ref(fabio_image)
        self._index = index

    @property
    def container(self):
        """Returns the container providing this frame.

        This FabioImage is stored as a weakref. If a reference to the file is
        not stored by user of the lib, this link is lost.

        :rtype: FabioImage
        """
        ref = self._container
        if ref is None:
            return None
        ref = ref()
        if ref is None:
            self._container = None
        return ref

    @property
    def index(self):
        """Returns the index of this frame in in it's container.

        :rtype: int
        """
        return self._index

    @property
    def file_container(self):
        """Returns the file container providing this frame.

        This FabioImage is stored as a weakref. If a reference to the file is
        not stored by user of the lib, this link is lost.

        :rtype: FabioImage
        """
        ref = self._file_container
        if ref is None:
            return None
        ref = ref()
        if ref is None:
            self._file_container = None
        return ref

    @property
    def file_index(self):
        """Returns the index of this frame in in it's file container.

        :rtype: int
        """
        return self._file_index

    @property
    def header(self):
        """Default header exposed by fabio

        :rtype: dict
        """
        return self._header

    @header.setter
    def header(self, header):
        """Set the default header exposed by fabio

        :param dict header: The new header
        """
        self._header = header

    @property
    def shape(self):
        if self._shape is not None:
            return self._shape
        return self.data.shape

    @shape.setter
    def shape(self, shape):
        if self.data is not None:
            self.data.shape = shape
            self._shape = None
        else:
            self._shape = shape

    @property
    def dtype(self):
        if self._dtype is not None:
            return self._dtype
        return self.data.dtype

    def next(self):
        """Returns the next frame from it's file container.

        :rtype: FabioFrame
        """
        container = self.file_container
        return container.get_frame(self.file_index + 1)


class FabioImage(_FabioArray):
    """A common object for images in fable

    Contains a numpy array (.data) and dict of meta data (.header)
    """

    _need_a_seek_to_read = False
    _need_a_real_file = False

    RESERVED_HEADER_KEYS = []
    # List of header keys which are reserved by the file format

    @classmethod
    @deprecation.deprecated
    def factory(cls, name):
        """A kind of factory... for image_classes

        :param str name: name of the class to instantiate
        :return: an instance of the class
        :rtype: fabio.fabioimage.FabioImage
        """
        from . import fabioformats
        return fabioformats.factory(name)

    @classmethod
    def codec_name(cls):
        """Returns the internal name of the codec"""
        return cls.__name__.lower()

    def __init__(self, data=None, header=None):
        """Set up initial values

        :param data: numpy array of values
        :param header: dict or ordereddict with metadata
        """
        super(FabioImage, self).__init__()
        self._classname = None
        self._shape = None
        self._dtype = None
        self._file = None
        if type(data) in fabioutils.StringTypes:
            raise TypeError("Data should be numpy array")
<<<<<<< HEAD
=======
        self._nframes = 1
>>>>>>> b123c766
        self.currentframe = 0
        self.data = self.check_data(data)
        self.header = self.check_header(header)
        # cache for image statistics

<<<<<<< HEAD
        self._nframes = 1
=======
>>>>>>> b123c766
        self.filename = None
        self.filenumber = None

        self.resetvals()

    @property
    def nframes(self):
        """Returns the number of frames contained in this file

        :rtype: int
        """
        return self._nframes

    def get_frame(self, num):
        """Returns a frame from the this fabio image.

        :param int num: Number of frames (0 is the first frame)
        :rtype: FabioFrame
        :raises IndexError: If the frame number is out of the available range.
        """
        return self._get_frame(num)

    def _get_frame(self, num):
        """Returns a frame from the this fabio image.

        This method have to be reimplemented to provide multi frames using a
        a custom class.

        :param int num: Number of frames (0 is the first frame)
        :rtype: FabioFrame
        :raises IndexError: If the frame number is out of the available range.
        """
        if self.nframes == 1 and num == 0:
            frame = FabioFrame(self.data, self.header)
        else:
            if not (0 <= num < self.nframes):
                raise IndexError("Frame number out of range (requested %d, but found %d)" % (num, self.nframes))

            # Try to use the old getframe API to avoid to implement many
            # things on mostly unused formats.
            # This could be avoided by inheriting `_get_frame` on specific
            # formats.

            image = self.getframe(num)
            # Usually it is not a FabioFrame
            if isinstance(image, FabioFrame):
                frame = image
            else:
                # This code created extra
                frame = FabioFrame(image.data, image.header)

        frame._set_container(self, num)
        frame._set_file_container(self, num)
        return frame

    def frames(self):
        """Iterate all available frames stored in this image container.

        :rtype: Iterator[FabioFrame]
        """
        for num in range(self.nframes):
            frame = self._get_frame(num)
            yield frame

    @property
    def shape(self):
        if self._shape is not None:
            return self._shape
        return self.data.shape

    @shape.setter
    def shape(self, value):
        if self.data is not None:
            self.data.shape = value
        else:
            self._shape = value

    @property
    def dtype(self):
        return self.data.dtype

    def __enter__(self):
        return self

    def __exit__(self, exc_type, exc_val, tb):
        # TODO: inspace type, value and traceback
        self.close()

    def close(self):
        if self._file is not None and not self._file.closed:
            self._file.close()
        self._file = None

    def __copy__(self):
        other = self.__class__(data=self.data, header=self.header)
        if self.nframes > 1:
            logger.warning("Only copying current frame")
        other.filename = self.filename
        return other

    @property
    def incomplete_file(self):
        """Returns true if the readed file is not complete.

        :rtype: bool
        """
        return False

    @staticmethod
    def check_header(header=None):
        """
        Empty for fabioimage but may be populated by others classes

        :param header: dict like object
        :return: Ordered dict
        """
        if header is None:
            return OrderedDict()
        else:
            return OrderedDict(header)

    @staticmethod
    def check_data(data=None):
        """
        Empty for fabioimage but may be populated by others classes,
        especially for format accepting only integers

        :param data: array like
        :return: numpy array or None
        """
        if data is None:
            return None
        else:
            return data

    def getclassname(self):
        """
        Retrieves the name of the class
        :return: the name of the class
        """
        if self._classname is None:
            self._classname = str(self.__class__).replace("<class '", "").replace("'>", "").split(".")[-1]
        return self._classname

    classname = property(getclassname)

    def getframe(self, num):
        """ returns the file numbered 'num' in the series as a fabioimage """
        if self.nframes == 1:
            # single image per file
            from .openimage import openimage
            return openimage(fabioutils.jump_filename(self.filename, num))
        raise Exception("getframe out of range")

    def previous(self):
        """ returns the previous file in the series as a fabioimage """
        from .openimage import openimage
        if self.filename is None:
            raise IOError()
        return openimage(fabioutils.previous_filename(self.filename))

    def next(self):
        """Returns the next file in the series as a fabioimage

        :raise IOError: When there is no next file in the series.
        """
        from .openimage import openimage
        if self.filename is None:
            raise IOError()
        return openimage(
            fabioutils.next_filename(self.filename))

    def getheader(self):
        """ returns self.header """
        return self.header

    def add(self, other):
        """
        Accumulate another fabioimage into  the first image.

        Warning, does not clip to 16 bit images by default

        :param FabioImage other: Another image to accumulate.
        """
        if not hasattr(other, 'data'):
            logger.warning('edfimage.add() called with something that '
                           'does not have a data field')
        assert self.data.shape == other.data.shape, 'incompatible images - Do they have the same size?'
        self.data = self.data + other.data
        self.resetvals()

    def rebin(self, x_rebin_fact, y_rebin_fact, keep_I=True):
        """
        Rebin the data and adjust dims

        :param int x_rebin_fact: x binning factor
        :param int y_rebin_fact: y binning factor
        :param bool keep_I: shall the signal increase ?
        """
        if self.data is None:
            raise Exception('Please read in the file you wish to rebin first')

        dim2, dim1 = self.data.shape
        if (dim1 % x_rebin_fact != 0) or (dim2 % y_rebin_fact != 0):
            raise RuntimeError('image size is not divisible by rebin factor - '
                               'skipping rebin')
        else:
            dataIn = self.data.astype("float64")
            shapeIn = self.data.shape
            shapeOut = (shapeIn[0] // y_rebin_fact, shapeIn[1] // x_rebin_fact)
            binsize = y_rebin_fact * x_rebin_fact
            if binsize < 50:  # method faster for small binning (4x4)
                out = numpy.zeros(shapeOut, dtype="float64")
                for j in range(x_rebin_fact):
                    for i in range(y_rebin_fact):
                        out += dataIn[i::y_rebin_fact, j::x_rebin_fact]
            else:  # method faster for large binning (8x8)
                temp = self.data.astype("float64")
                temp.shape = (shapeOut[0], y_rebin_fact, shapeOut[1], x_rebin_fact)
                out = temp.sum(axis=3).sum(axis=1)
        self.resetvals()
        if keep_I:
            self.data = (out / (y_rebin_fact * x_rebin_fact)).astype(self.data.dtype)
        else:
            self.data = out.astype(self.data.dtype)

        self._shape = None

        # update header
        self.update_header()

    def write(self, fname):
        """
        To be overwritten - write the file
        """
        if isinstance(fname, fabioutils.PathTypes):
            if not isinstance(fname, fabioutils.StringTypes):
                fname = str(fname)
        module = sys.modules[self.__class__.__module__]
        raise NotImplementedError("Writing %s format is not implemented" % module.__name__)

    def save(self, fname):
        'wrapper for write'
        self.write(fname)

    def readheader(self, filename):
        """
        Call the _readheader function...
        """
        # Override the needs asserting that all headers can be read via python modules
        if isinstance(filename, fabioutils.PathTypes):
            if not isinstance(filename, fabioutils.StringTypes):
                filename = str(filename)
        save_state = self._need_a_real_file, self._need_a_seek_to_read
        self._need_a_real_file, self._need_a_seek_to_read = False, False
        fin = self._open(filename)
        self._readheader(fin)
        fin.close()
        self._need_a_real_file, self._need_a_seek_to_read = save_state

    def _readheader(self, fik_obj):
        """
        Must be overridden in classes
        """
        raise Exception("Class has not implemented _readheader method yet")

    def update_header(self, **kwds):
        """
        update the header entries
        by default pass in a dict of key, values.
        """
        self.header.update(kwds)

    def read(self, filename, frame=None):
        """
        To be overridden - fill in self.header and self.data
        """
        raise Exception("Class has not implemented read method yet")
#        return self

    def load(self, *arg, **kwarg):
        "Wrapper for read"
        return self.read(*arg, **kwarg)

    def readROI(self, filename, frame=None, coords=None):
        """
        Method reading Region of Interest.
        This implementation is the trivial one, just doing read and crop
        """
        if isinstance(filename, fabioutils.PathTypes):
            if not isinstance(filename, fabioutils.StringTypes):
                filename = str(filename)
        self.read(filename, frame)
        if len(coords) == 4:
            self.slice = self.make_slice(coords)
        elif len(coords) == 2 and isinstance(coords[0], slice) and \
                isinstance(coords[1], slice):
            self.slice = coords
        else:
            logger.warning('readROI: Unable to understand Region Of Interest: got %s', coords)
        self.roi = self.data[self.slice]
        return self.roi

    def _open(self, fname, mode="rb"):
        """
        Try to handle compressed files, streams, shared memory etc
        Return an object which can be used for "read" and "write"
        ... FIXME - what about seek ?
        """

        if hasattr(fname, "read") and hasattr(fname, "write"):
            # It is already something we can use
            if "name" in dir(fname):
                self.filename = fname.name
            else:
                self.filename = "stream"
                try:
                    setattr(fname, "name", self.filename)
                except AttributeError:
                    # cStringIO
                    logger.warning("Unable to set filename attribute to stream (cStringIO?) of type %s" % type(fname))
            return fname

        if isinstance(fname, fabioutils.PathTypes):
            if not isinstance(fname, fabioutils.StringTypes):
                fname = str(fname)
        else:
            raise TypeError("Unsupported type of fname (found %s)" % type(fname))

        fileObject = None
        self.filename = fname
        self.filenumber = fabioutils.extract_filenumber(fname)

        comp_type = os.path.splitext(fname)[-1]
        if comp_type == ".gz":
            fileObject = self._compressed_stream(fname,
                                                 fabioutils.COMPRESSORS['.gz'],
                                                 fabioutils.GzipFile,
                                                 mode)
        elif comp_type == '.bz2':
            fileObject = self._compressed_stream(fname,
                                                 fabioutils.COMPRESSORS['.bz2'],
                                                 fabioutils.BZ2File,
                                                 mode)
        #
        # Here we return the file even though it may be bzipped or gzipped
        # but named incorrectly...
        #
        # FIXME - should we fix that or complain about the daft naming?
        else:
            fileObject = fabioutils.File(fname, mode)
        if "name" not in dir(fileObject):
            fileObject.name = fname
        self._file = fileObject

        return fileObject

    def _compressed_stream(self,
                           fname,
                           system_uncompress,
                           python_uncompress,
                           mode='rb'):
        """
        Try to transparently handle gzip / bzip2 without always getting python
        performance
        """
        # assert that python modules are always OK based on performance benchmark
        # Try to fix the way we are using them?
        fobj = None
        if self._need_a_real_file and mode[0] == "r":
            fo = python_uncompress(fname, mode)
            # problem when not administrator under certain flavors of windows
            tmpfd, tmpfn = tempfile.mkstemp()
            os.close(tmpfd)
            fobj = fabioutils.File(tmpfn, "w+b", temporary=True)
            fobj.write(fo.read())
            fo.close()
            fobj.seek(0)
        elif self._need_a_seek_to_read and mode[0] == "r":
            fo = python_uncompress(fname, mode)
            fobj = fabioutils.BytesIO(fo.read(), fname, mode)
        else:
            fobj = python_uncompress(fname, mode)
        return fobj

    def convert(self, dest):
        """
        Convert a fabioimage object into another fabioimage object (with possible conversions)
        :param dest: destination type "EDF", "edfimage" or the class itself
        :return: instance of the new class
        """
        other = None
        if type(dest) in fabioutils.StringTypes:
            dest = dest.lower()
            if dest.endswith("image"):
                dest = dest[:-5]
            codec_name = dest + "image"
            from . import fabioformats
            codec_class = fabioformats.get_class_by_name(codec_name)
            if codec_class is not None:
                other = fabioformats.factory(codec_name)
            else:
                # load modules which could be suitable:
                for class_ in fabioformats.get_classes_from_extension(dest):
                    try:
                        other = class_()
                    except Exception:
                        pass

        elif isinstance(dest, FabioImage):
            other = dest.__class__()
        elif ("__new__" in dir(dest)) and isinstance(dest(), FabioImage):
            other = dest()
        else:
            logger.error("Unrecognized destination format: %s " % dest)
            return self
        other.data = converters.convert_data(self.classname, other.classname, self.data)
        other.header = converters.convert_header(self.classname, other.classname, self.header)
        return other

    def __iter__(self):
        current_image = self
        while True:
            yield current_image
            try:
                current_image = current_image.next()
            except (IOError, IndexError):
                break


fabioimage = FabioImage<|MERGE_RESOLUTION|>--- conflicted
+++ resolved
@@ -42,11 +42,7 @@
 __contact__ = "jerome.kieffer@esrf.fr"
 __license__ = "MIT"
 __copyright__ = "ESRF"
-<<<<<<< HEAD
-__date__ = "27/04/2021"
-=======
 __date__ = "04/05/2021"
->>>>>>> b123c766
 
 import os
 import logging
@@ -435,19 +431,11 @@
         self._file = None
         if type(data) in fabioutils.StringTypes:
             raise TypeError("Data should be numpy array")
-<<<<<<< HEAD
-=======
         self._nframes = 1
->>>>>>> b123c766
         self.currentframe = 0
         self.data = self.check_data(data)
         self.header = self.check_header(header)
         # cache for image statistics
-
-<<<<<<< HEAD
-        self._nframes = 1
-=======
->>>>>>> b123c766
         self.filename = None
         self.filenumber = None
 
