--- conflicted
+++ resolved
@@ -46,11 +46,7 @@
 __contact__ = "jerome.kieffer@esrf.fr"
 __license__ = "MIT"
 __copyright__ = "ESRF"
-<<<<<<< HEAD
-__date__ = "15/05/2018"
-=======
 __date__ = "11/06/2018"
->>>>>>> f98a3d93
 
 import os
 import logging
