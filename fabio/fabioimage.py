# coding: utf-8
#
#    Project: X-ray image reader
#             https://github.com/silx-kit/fabio
#
#
#    Copyright (C) European Synchrotron Radiation Facility, Grenoble, France
#
#    Principal author:       Jérôme Kieffer (Jerome.Kieffer@ESRF.eu)
#
# Permission is hereby granted, free of charge, to any person obtaining a copy
# of this software and associated documentation files (the "Software"), to deal
# in the Software without restriction, including without limitation the rights
# to use, copy, modify, merge, publish, distribute, sublicense, and/or sell
# copies of the Software, and to permit persons to whom the Software is
# furnished to do so, subject to the following conditions:
#
# The above copyright notice and this permission notice shall be included in
# all copies or substantial portions of the Software.
#
# THE SOFTWARE IS PROVIDED "AS IS", WITHOUT WARRANTY OF ANY KIND, EXPRESS OR
# IMPLIED, INCLUDING BUT NOT LIMITED TO THE WARRANTIES OF MERCHANTABILITY,
# FITNESS FOR A PARTICULAR PURPOSE AND NONINFRINGEMENT. IN NO EVENT SHALL THE
# AUTHORS OR COPYRIGHT HOLDERS BE LIABLE FOR ANY CLAIM, DAMAGES OR OTHER
# LIABILITY, WHETHER IN AN ACTION OF CONTRACT, TORT OR OTHERWISE, ARISING FROM,
# OUT OF OR IN CONNECTION WITH THE SOFTWARE OR THE USE OR OTHER DEALINGS IN
# THE SOFTWARE.
#
"""
Authors: Henning O. Sorensen & Erik Knudsen
         Center for Fundamental Research: Metal Structures in Four Dimensions
         Risoe National Laboratory
         Frederiksborgvej 399
         DK-4000 Roskilde
         email:erik.knudsen@risoe.dk

         and Jon Wright, Jerome Kieffer: ESRF

"""
# get ready for python3
from __future__ import with_statement, print_function, absolute_import, division

__authors__ = ["Henning O. Sorensen", "Erik Knudsen", "Jon Wright", "Jérôme Kieffer"]
__contact__ = "jerome.kieffer@esrf.fr"
__license__ = "MIT"
__copyright__ = "ESRF"
<<<<<<< HEAD
__date__ = "12/06/2018"
=======
__date__ = "11/06/2018"
>>>>>>> 8d077116

import os
import logging
import sys
import tempfile
logger = logging.getLogger(__name__)
import numpy
from . import fabioutils, converters
from .fabioutils import OrderedDict
from .utils import pilutils


class FabioImage(object):
    """A common object for images in fable

    Contains a numpy array (.data) and dict of meta data (.header)
    """

    _need_a_seek_to_read = False
    _need_a_real_file = False

    RESERVED_HEADER_KEYS = []
    # List of header keys which are reserved by the file format

    @classmethod
    @fabioutils.deprecated
    def factory(cls, name):
        """A kind of factory... for image_classes

        :param str name: name of the class to instantiate
        :return: an instance of the class
        :rtype: fabio.fabioimage.FabioImage
        """
        from . import fabioformats
        return fabioformats.factory(name)

    @classmethod
    def codec_name(cls):
        """Returns the internal name of the codec"""
        return cls.__name__.lower()

    def __init__(self, data=None, header=None):
        """Set up initial values

        :param data: numpy array of values
        :param header: dict or ordereddict with metadata
        """
        self._classname = None
        self._dim1 = self._dim2 = self._bpp = 0
        self._bytecode = None
        self._file = None
        if type(data) in fabioutils.StringTypes:
            raise Exception("fabioimage.__init__ bad argument - " +
                            "data should be numpy array")
        self.data = self.check_data(data)
        self.pilimage = None
        self.header = self.check_header(header)
        # cache for image statistics
        self.mean = self.maxval = self.stddev = self.minval = None
        # Cache roi
        self.roi = None
        self.area_sum = None
        self.slice = None
        # New for multiframe files
        self.nframes = 1
        self.currentframe = 0
        self.filename = None
        self.filenumber = None

    def __enter__(self):
        return self

    def __exit__(self, exc_type, exc_val, tb):
        # TODO: inspace type, value and traceback
        self.close()

    def close(self):
        if self._file is not None and not self._file.closed:
            self._file.close()
        self._file = None

    def __copy__(self):
        other = self.__class__(data=self.data, header=self.header)
        if self.nframes > 1:
            logger.warning("Only copying current frame")
        other.filename = self.filename
        return other

    @property
    def incomplete_file(self):
        """Returns true if the readed file is not complete.

        :rtype: bool
        """
        return False

    def get_header_keys(self):
        return list(self.header.keys())

    def set_header_keys(self, value):
        pass

    header_keys = property(get_header_keys, set_header_keys)

    def get_dim1(self):
        "Getter for dim1: data superseeds _dim1"
        if self.data is not None:
            try:
                return self.data.shape[-1]
            except IndexError as err:
                logger.error(err)
                logger.debug(self.data)
                return self._dim1
        else:
            return self._dim1

    def set_dim1(self, value):
        "Setter for dim1"
        self._dim1 = value

    dim1 = property(get_dim1, set_dim1)

    def get_dim2(self):
        "Getter for dim2: data superseeds _dim2"
        if self.data is not None:
            try:
                return self.data.shape[-2]
            except IndexError as err:
                logger.error(err)
                logger.debug(self.data)
                return self._dim2
        else:
            return self._dim2

    def set_dim2(self, value):
        "Setter for dim2"
        self._dim2 = value

    dim2 = property(get_dim2, set_dim2)

    def get_bpp(self):
        "Getter for bpp: data superseeds _bpp"
        if self.data is not None:
            return numpy.dtype(self.data.dtype).itemsize
        elif self._bytecode is not None:
            return numpy.dtype(self._bytecode).itemsize
        else:
            return self._bpp

    def set_bpp(self, value):
        "Setter for bpp"
        self._bpp = value
    bpp = property(get_bpp, set_bpp)

    def get_bytecode(self):
        "Getter for bpp: data superseeds _bytecode"
        if self.data is not None:
            return self.data.dtype.type
        else:
            return self._bytecode

    def set_bytecode(self, value):
        "Setter for bpp"
        self._bytecode = value
    bytecode = property(get_bytecode, set_bytecode)

    @staticmethod
    def check_header(header=None):
        """
        Empty for fabioimage but may be populated by others classes

        :param header: dict like object
        :return: Ordered dict
        """
        if header is None:
            return OrderedDict()
        else:
            return OrderedDict(header)

    @staticmethod
    def check_data(data=None):
        """
        Empty for fabioimage but may be populated by others classes,
        especially for format accepting only integers

        :param data: array like
        :return: numpy array or None
        """
        if data is None:
            return None
        else:
            return data

    def getclassname(self):
        """
        Retrieves the name of the class
        :return: the name of the class
        """
        if self._classname is None:
            self._classname = str(self.__class__).replace("<class '", "").replace("'>", "").split(".")[-1]
        return self._classname
    classname = property(getclassname)

    def getframe(self, num):
        """ returns the file numbered 'num' in the series as a fabioimage """
        if self.nframes == 1:
            # single image per file
            from .openimage import openimage
            return openimage(fabioutils.jump_filename(self.filename, num))
        raise Exception("getframe out of range")

    def previous(self):
        """ returns the previous file in the series as a fabioimage """
        from .openimage import openimage
        return openimage(fabioutils.previous_filename(self.filename))

    def next(self):
        """Returns the next file in the series as a fabioimage

        :raise IOError: When there is no next file in the series.
        """
        from .openimage import openimage
        return openimage(
            fabioutils.next_filename(self.filename))

    def toPIL16(self, filename=None):
        """
        Convert to Python Imaging Library 16 bit greyscale image
        """
        if filename:
            self.read(filename)
        if self.pilimage is None:
            # Create and cache the result
            self.pilimage = pilutils.create_pil_16(self.data)
        return self.pilimage

    def getheader(self):
        """ returns self.header """
        return self.header

    def getmax(self):
        """ Find max value in self.data, caching for the future """
        if self.maxval is None:
            if self.data is not None:
                self.maxval = self.data.max()
        return self.maxval

    def getmin(self):
        """ Find min value in self.data, caching for the future """
        if self.minval is None:
            if self.data is not None:
                self.minval = self.data.min()
        return self.minval

    def make_slice(self, coords):
        """
        Convert a len(4) set of coords into a len(2)
        tuple (pair) of slice objects
        the latter are immutable, meaning the roi can be cached
        """
        assert len(coords) == 4
        if len(coords) == 4:
            # fabian edfimage preference
            if coords[0] > coords[2]:
                coords[0:3:2] = [coords[2], coords[0]]
            if coords[1] > coords[3]:
                coords[1:4:2] = [coords[3], coords[1]]
            # in fabian: normally coordinates are given as (x,y) whereas
            # a matrix is given as row,col
            # also the (for whichever reason) the image is flipped upside
            # down wrt to the matrix hence these tranformations
            fixme = (self.dim2 - coords[3] - 1,
                     coords[0],
                     self.dim2 - coords[1] - 1,
                     coords[2])
        return (slice(int(fixme[0]), int(fixme[2]) + 1),
                slice(int(fixme[1]), int(fixme[3]) + 1))

    def integrate_area(self, coords):
        """
        Sums up a region of interest
        if len(coords) == 4 -> convert coords to slices
        if len(coords) == 2 -> use as slices
        floor -> ? removed as unused in the function.
        """
        if self.data is None:
            # This should return NAN, not zero ?
            return 0
        if len(coords) == 4:
            sli = self.make_slice(coords)
        elif len(coords) == 2 and isinstance(coords[0], slice) and \
                isinstance(coords[1], slice):
            sli = coords

        if sli == self.slice and self.area_sum is not None:
            pass
        elif sli == self.slice and self.roi is not None:
            self.area_sum = self.roi.sum(dtype=numpy.float)
        else:
            self.slice = sli
            self.roi = self.data[self.slice]
            self.area_sum = self.roi.sum(dtype=numpy.float)
        return self.area_sum

    def getmean(self):
        """ return the mean """
        if self.mean is None:
            self.mean = self.data.mean(dtype=numpy.double)
        return self.mean

    def getstddev(self):
        """ return the standard deviation """
        if self.stddev is None:
            self.stddev = self.data.std(dtype=numpy.double)
        return self.stddev

    def add(self, other):
        """
        Accumulate another fabioimage into  the first image.

        Warning, does not clip to 16 bit images by default

        :param FabioImage other: Another image to accumulate.
        """
        if not hasattr(other, 'data'):
            logger.warning('edfimage.add() called with something that '
                           'does not have a data field')
        assert self.data.shape == other.data.shape, 'incompatible images - Do they have the same size?'
        self.data = self.data + other.data
        self.resetvals()

    def resetvals(self):
        """ Reset cache - call on changing data """
        self.mean = self.stddev = self.maxval = self.minval = None
        self.roi = self.slice = self.area_sum = None

    def rebin(self, x_rebin_fact, y_rebin_fact, keep_I=True):
        """
        Rebin the data and adjust dims
        :param int x_rebin_fact: x binning factor
        :param int y_rebin_fact: y binning factor
        :param bool keep_I: shall the signal increase ?
        """
        if self.data is None:
            raise Exception('Please read in the file you wish to rebin first')

        if (self.dim1 % x_rebin_fact != 0) or (self.dim2 % y_rebin_fact != 0):
            raise RuntimeError('image size is not divisible by rebin factor - '
                               'skipping rebin')
        else:
            dataIn = self.data.astype("float64")
            shapeIn = self.data.shape
            shapeOut = (shapeIn[0] // y_rebin_fact, shapeIn[1] // x_rebin_fact)
            binsize = y_rebin_fact * x_rebin_fact
            if binsize < 50:  # method faster for small binning (4x4)
                out = numpy.zeros(shapeOut, dtype="float64")
                for j in range(x_rebin_fact):
                    for i in range(y_rebin_fact):
                        out += dataIn[i::y_rebin_fact, j::x_rebin_fact]
            else:  # method faster for large binning (8x8)
                temp = self.data.astype("float64")
                temp.shape = (shapeOut[0], y_rebin_fact, shapeOut[1], x_rebin_fact)
                out = temp.sum(axis=3).sum(axis=1)
        self.resetvals()
        if keep_I:
            self.data = (out / (y_rebin_fact * x_rebin_fact)).astype(self.data.dtype)
        else:
            self.data = out.astype(self.data.dtype)

        self.dim1 = self.dim1 / x_rebin_fact
        self.dim2 = self.dim2 / y_rebin_fact

        # update header
        self.update_header()

    def write(self, fname):
        """
        To be overwritten - write the file
        """
        if isinstance(fname, fabioutils.PathTypes):
            if not isinstance(fname, fabioutils.StringTypes):
                fname = str(fname)
        module = sys.modules[self.__class__.__module__]
        raise NotImplementedError("Writing %s format is not implemented" % module.__name__)

    def save(self, fname):
        'wrapper for write'
        self.write(fname)

    def readheader(self, filename):
        """
        Call the _readheader function...
        """
        # Override the needs asserting that all headers can be read via python modules
        if isinstance(filename, fabioutils.PathTypes):
            if not isinstance(filename, fabioutils.StringTypes):
                filename = str(filename)
        save_state = self._need_a_real_file, self._need_a_seek_to_read
        self._need_a_real_file, self._need_a_seek_to_read = False, False
        fin = self._open(filename)
        self._readheader(fin)
        fin.close()
        self._need_a_real_file, self._need_a_seek_to_read = save_state

    def _readheader(self, fik_obj):
        """
        Must be overridden in classes
        """
        raise Exception("Class has not implemented _readheader method yet")

    def update_header(self, **kwds):
        """
        update the header entries
        by default pass in a dict of key, values.
        """
        self.header.update(kwds)

    def read(self, filename, frame=None):
        """
        To be overridden - fill in self.header and self.data
        """
        raise Exception("Class has not implemented read method yet")
#        return self

    def load(self, *arg, **kwarg):
        "Wrapper for read"
        return self.read(*arg, **kwarg)

    def readROI(self, filename, frame=None, coords=None):
        """
        Method reading Region of Interest.
        This implementation is the trivial one, just doing read and crop
        """
        if isinstance(filename, fabioutils.PathTypes):
            if not isinstance(filename, fabioutils.StringTypes):
                filename = str(filename)
        self.read(filename, frame)
        if len(coords) == 4:
            self.slice = self.make_slice(coords)
        elif len(coords) == 2 and isinstance(coords[0], slice) and \
                isinstance(coords[1], slice):
            self.slice = coords
        else:
            logger.warning('readROI: Unable to understand Region Of Interest: got %s', coords)
        self.roi = self.data[self.slice]
        return self.roi

    def _open(self, fname, mode="rb"):
        """
        Try to handle compressed files, streams, shared memory etc
        Return an object which can be used for "read" and "write"
        ... FIXME - what about seek ?
        """

        if hasattr(fname, "read") and hasattr(fname, "write"):
            # It is already something we can use
            if "name" in dir(fname):
                self.filename = fname.name
            else:
                self.filename = "stream"
                try:
                    setattr(fname, "name", self.filename)
                except AttributeError:
                    # cStringIO
                    logger.warning("Unable to set filename attribute to stream (cStringIO?) of type %s" % type(fname))
            return fname

        if isinstance(fname, fabioutils.PathTypes):
            if not isinstance(fname, fabioutils.StringTypes):
                fname = str(fname)
        else:
            raise TypeError("Unsupported type of fname (found %s)" % type(fname))

        fileObject = None
        self.filename = fname
        self.filenumber = fabioutils.extract_filenumber(fname)

        comp_type = os.path.splitext(fname)[-1]
        if comp_type == ".gz":
            fileObject = self._compressed_stream(fname,
                                                 fabioutils.COMPRESSORS['.gz'],
                                                 fabioutils.GzipFile,
                                                 mode)
        elif comp_type == '.bz2':
            fileObject = self._compressed_stream(fname,
                                                 fabioutils.COMPRESSORS['.bz2'],
                                                 fabioutils.BZ2File,
                                                 mode)
        #
        # Here we return the file even though it may be bzipped or gzipped
        # but named incorrectly...
        #
        # FIXME - should we fix that or complain about the daft naming?
        else:
            fileObject = fabioutils.File(fname, mode)
        if "name" not in dir(fileObject):
            fileObject.name = fname
        self._file = fileObject

        return fileObject

    def _compressed_stream(self,
                           fname,
                           system_uncompress,
                           python_uncompress,
                           mode='rb'):
        """
        Try to transparently handle gzip / bzip2 without always getting python
        performance
        """
        # assert that python modules are always OK based on performance benchmark
        # Try to fix the way we are using them?
        fobj = None
        if self._need_a_real_file and mode[0] == "r":
            fo = python_uncompress(fname, mode)
            # problem when not administrator under certain flavors of windows
            tmpfd, tmpfn = tempfile.mkstemp()
            os.close(tmpfd)
            fobj = fabioutils.File(tmpfn, "w+b", temporary=True)
            fobj.write(fo.read())
            fo.close()
            fobj.seek(0)
        elif self._need_a_seek_to_read and mode[0] == "r":
            fo = python_uncompress(fname, mode)
            fobj = fabioutils.BytesIO(fo.read(), fname, mode)
        else:
            fobj = python_uncompress(fname, mode)
        return fobj

    def convert(self, dest):
        """
        Convert a fabioimage object into another fabioimage object (with possible conversions)
        :param dest: destination type "EDF", "edfimage" or the class itself
        :return: instance of the new class
        """
        other = None
        if type(dest) in fabioutils.StringTypes:
            dest = dest.lower()
            if dest.endswith("image"):
                dest = dest[:-5]
            codec_name = dest + "image"
            from . import fabioformats
            codec_class = fabioformats.get_class_by_name(codec_name)
            if codec_class is not None:
                other = fabioformats.factory(codec_name)
            else:
                # load modules which could be suitable:
                for class_ in fabioformats.get_classes_from_extension(dest):
                    try:
                        other = class_()
                    except:
                        pass

        elif isinstance(dest, FabioImage):
            other = dest.__class__()
        elif ("__new__" in dir(dest)) and isinstance(dest(), FabioImage):
            other = dest()
        else:
            logger.error("Unrecognized destination format: %s " % dest)
            return self
        other.data = converters.convert_data(self.classname, other.classname, self.data)
        other.header = converters.convert_header(self.classname, other.classname, self.header)
        return other

    def __iter__(self):
        current_image = self
        while True:
            yield current_image
            try:
                current_image = current_image.next()
            except IOError:
                raise StopIteration


fabioimage = FabioImage<|MERGE_RESOLUTION|>--- conflicted
+++ resolved
@@ -44,11 +44,7 @@
 __contact__ = "jerome.kieffer@esrf.fr"
 __license__ = "MIT"
 __copyright__ = "ESRF"
-<<<<<<< HEAD
 __date__ = "12/06/2018"
-=======
-__date__ = "11/06/2018"
->>>>>>> 8d077116
 
 import os
 import logging
