#!/usr/bin/env python
# coding: utf-8
#
#    Project: X-ray image reader
#             https://github.com/silx-kit/fabio
#
#
#    Copyright (C) European Synchrotron Radiation Facility, Grenoble, France
#
#    Principal author:       Jérôme Kieffer (Jerome.Kieffer@ESRF.eu)
#
#  Permission is hereby granted, free of charge, to any person
#  obtaining a copy of this software and associated documentation files
#  (the "Software"), to deal in the Software without restriction,
#  including without limitation the rights to use, copy, modify, merge,
#  publish, distribute, sublicense, and/or sell copies of the Software,
#  and to permit persons to whom the Software is furnished to do so,
#  subject to the following conditions:
#
#  The above copyright notice and this permission notice shall be
#  included in all copies or substantial portions of the Software.
#
#  THE SOFTWARE IS PROVIDED "AS IS", WITHOUT WARRANTY OF ANY KIND,
#  EXPRESS OR IMPLIED, INCLUDING BUT NOT LIMITED TO THE WARRANTIES
#  OF MERCHANTABILITY, FITNESS FOR A PARTICULAR PURPOSE AND
#  NONINFRINGEMENT. IN NO EVENT SHALL THE AUTHORS OR COPYRIGHT
#  HOLDERS BE LIABLE FOR ANY CLAIM, DAMAGES OR OTHER LIABILITY,
#  WHETHER IN AN ACTION OF CONTRACT, TORT OR OTHERWISE, ARISING
#  FROM, OUT OF OR IN CONNECTION WITH THE SOFTWARE OR THE USE OR
#  OTHER DEALINGS IN THE SOFTWARE.

"""Portable image converter based on FabIO library
to export Eiger frames (including te one from LImA)
to a set of esperanto frames which can be imported 
into CrysalisPro.
"""

__author__ = "Jerome Kieffer"
__copyright__ = "European Synchrotron Radiation Facility, Grenoble, France"
__licence__ = "MIT"
<<<<<<< HEAD
__date__ = "23/04/2021"
=======
__date__ = "05/03/2021"
>>>>>>> 5f671061
__status__ = "production"

FOOTER = """To import your files as a project:
* Start CrysalisPro and open any project
* press "F5" to open the console
* Type `esperanto createrunlist` and select your first and last frame
"""

import logging
logging.basicConfig()
logger = logging.getLogger("eiger2crysalis")
import sys
import os
<<<<<<< HEAD
from itertools import takewhile
from .. import esperantoimage, eigerimage, limaimage
=======
import glob
import shutil
from .. import esperantoimage, eigerimage, limaimage, sparseimage
>>>>>>> 5f671061
from ..openimage import openimage as fabio_open
from .._version import version as fabio_version
from ..nexus import get_isotime
from ..utils.cli import ProgressBar, expand_args
import numpy
import argparse
try:
    import hdf5plugin
except ImportError:
    pass

try:
    import numexpr
except ImportError:
    logger.error("Numexpr is needed to interpret formula ...")

EXIT_SUCCESS = 0
EXIT_FAILURE = 1
EXIT_ARGUMENT_FAILURE = 2

try:
    from scipy import constants
except ImportError:
    # Updated with scipy 1.4
    CONST_hc = 12.398419843320026
else:
    CONST_hc = constants.c * constants.h / constants.e * 1e7


<<<<<<< HEAD
=======
class ProgressBar:
    """
    Progress bar in shell mode
    """

    def __init__(self, title, max_value, bar_width):
        """
        Create a progress bar using a title, a maximum value and a graphical size.

        The display is done with stdout using carriage return to to hide the
        previous progress. It is not possible to use stdout for something else
        whill a progress bar is in use.

        The result looks like:

        .. code-block:: none

            Title [■■■■■■      ]  50%  Message

        :param str title: Title displayed before the progress bar
        :param float max_value: The maximum value of the progress bar
        :param int bar_width: Size of the progressbar in the screen
        """
        self.title = title
        self.max_value = max_value
        self.bar_width = bar_width
        self.last_size = 0
        self._message = ""
        self._value = 0.0

        encoding = None
        if hasattr(sys.stdout, "encoding"):
            # sys.stdout.encoding can't be used in unittest context with some
            # configurations of TestRunner. It does not exists in Python2
            # StringIO and is None in Python3 StringIO.
            encoding = sys.stdout.encoding
        if encoding is None:
            # We uses the safer aproch: a valid ASCII character.
            self.progress_char = '#'
        else:
            try:
                import datetime
                if str(datetime.datetime.now())[5:10] == "02-14":
                    self.progress_char = u'\u2665'
                else:
                    self.progress_char = u'\u25A0'
                _byte = codecs.encode(self.progress_char, encoding)
            except (ValueError, TypeError, LookupError):
                # In case the char is not supported by the encoding,
                # or if the encoding does not exists
                self.progress_char = '#'

    def clear(self):
        """
        Remove the progress bar from the display and move the cursor
        at the beginning of the line using carriage return.
        """
        sys.stdout.write('\r' + " " * self.last_size + "\r")
        sys.stdout.flush()

    def display(self):
        """
        Display the progress bar to stdout
        """
        self.update(self._value, self._message)

    def update(self, value, message="", max_value=None):
        """
        Update the progrss bar with the progress bar's current value.

        Set the progress bar's current value, compute the percentage
        of progress and update the screen with. Carriage return is used
        first and then the content of the progress bar. The cursor is
        at the begining of the line.

        :param float value: progress bar's current value
        :param str message: message displayed after the progress bar
        :param float max_value: If not none, update the maximum value of the
            progress bar
        """
        if max_value is not None:
            self.max_value = max_value
        self._message = message
        self._value = value

        if self.max_value == 0:
            coef = 1.0
        else:
            coef = (1.0 * value) / self.max_value
        percent = round(coef * 100)
        bar_position = int(coef * self.bar_width)
        if bar_position > self.bar_width:
            bar_position = self.bar_width

        # line to display
        line = '\r%15s [%s%s] % 3d%%  %s' % (self.title, self.progress_char * bar_position, ' ' * (self.bar_width - bar_position), percent, message)

        # trailing to mask the previous message
        line_size = len(line)
        clean_size = self.last_size - line_size
        if clean_size < 0:
            clean_size = 0
        self.last_size = line_size

        sys.stdout.write(line + " " * clean_size + "\r")
        sys.stdout.flush()


def as_str(smth):
    "Transform to string"
    if isinstance(any, bytes):
        return smth.decode()
    else:
        return str(smth)


def expand_args(args):
    """
    Takes an argv and expand it (under Windows, cmd does not convert *.tif into
    a list of files.

    :param list args: list of files or wildcards
    :return: list of actual args
    """
    new = []
    for afile in args:
        if glob.has_magic(afile):
            new += glob.glob(afile)
        else:
            new.append(afile)
    return new


>>>>>>> 5f671061
class Converter:

    def __init__(self, options):
        self.options = options
        self.mask = None
        if not self.options.verbose:
            self.progress = ProgressBar("HDF5 --> Esperanto", len(options.images), 30)
        self.succeeded = True

        prefix = os.path.commonprefix([os.path.abspath(i) for i in self.options.images])
        if "{dirname}" in self.options.output:
            self.dirname = os.path.dirname(prefix)
        else:
            self.dirname = os.path.dirname(os.path.abspath(self.options.output))
        if "{prefix}" in self.options.output:
            self.prefix = os.path.basename(prefix)
        else:
            self.prefix = os.path.basename(os.path.abspath(self.options.output)).split("{")[0]
        self.headers = None

    def geometry_transform(self, image):
        "Transforms an image according to the requested command line options"
        if self.options.rotation:
            image = numpy.rot90(image, k=self.options.rotation // 90)
        if self.options.transpose:
            image = image.T
        if self.options.flip_ud:
            image = numpy.flipud(image)
        if self.options.flip_lr:
            image = numpy.fliplr(image)
        return image

    def new_beam_center(self, x, y, shape):
        """Calculate the position of the beam after all transformations:
        
        :param x, y: position in the initial image
        :shape: shape of the input image
        :return: x, y, coordinated of the new beam center within the esperanto frame.
        """
        dummy = 123
        m = numpy.zeros(shape, dtype=numpy.int32)
        m[int(y + 0.5), int(x + 0.5)] = dummy

        f = esperantoimage.EsperantoImage(data=m)
        n = self.geometry_transform(f.data)
        w = numpy.argmin(abs(n.ravel() - dummy))
        return w % n.shape[-1], w // n.shape[-1]

    def convert_all(self):
        self.succeeded = True
        start_at = 0
        self.headers = self.common_headers()
        for filename in self.options.images:
            finish_at = self.convert_one(filename, start_at)
            self.succeeded = self.succeeded and (finish_at > 0)
            start_at += finish_at

    def finish(self):
        if not self.succeeded:
            if not self.options.verbose:
                self.progress.clear()
            print("Conversion or part of it failed. You can try with --debug to have more output information.")
            return EXIT_FAILURE
        else:
            if not self.options.verbose:
                self.progress.clear()
            print(FOOTER)
            return EXIT_SUCCESS

    def common_headers(self):
        headers = {
                    # SPECIAL_CCD_1
                    "delectronsperadu": 1,
                    "ldarkcorrectionswitch": 0,
                    "lfloodfieldcorrectionswitch/mode": 0,
                    "dsystemdcdb2gain": 1.0,
                    "ddarksignal": 0,
                    "dreadnoiserms": 0,
                    # SPECIAL_CCD_2
                    "ioverflowflag":0 ,
                    "ioverflowafterremeasureflag":0,
                    "inumofdarkcurrentimages":0,
                    "inumofmultipleimages":0,
                    "loverflowthreshold": 1000000,
                    # SPECIAL_CCD_3
                    # SPECIAL_CCD_4
                    # SPECIAL_CCD_5
                    # TIME
                    # "dexposuretimeinsec": 0.2,
                    "doverflowtimeinsec": 0 ,
                    "doverflowfilter":0,
                    # MONITOR
                    # PIXELSIZE
                    # "drealpixelsizex": 0.075,
                    # "drealpixelsizey": 0.075,
                    "dsithicknessmmforpixeldetector": 1,
                # TIMESTAMP
                "timestampstring": get_isotime(),
                # GRIDPATTERN
                # STARTANGLESINDEG
    #             "dom_s":-180 + i,
    #             "dth_s":0,
    #             "dka_s":0,
    #             "dph_s":0,
                # ENDANGLESINDEG
    #             "dom_e":-179 + i,
    #             "dth_e": 0,
    #             "dka_e": 0,
    #             "dph_e": 0,
                # GONIOMODEL_1
                "dbeam2indeg":0,
                "dbeam3indeg":0,
                "detectorrotindeg_x":0,
                "detectorrotindeg_y":0,
                "detectorrotindeg_z":0,
    #             "dxorigininpix":  img.data.shape[1] - (img.data.shape[1] - data.shape[1]) / 2 - center_x,
    #             "dyorigininpix": img.data.shape[0] - center_y,
                "dalphaindeg": 50,
                "dbetaindeg": 0,
#                 "ddistanceinmm": 117,
                # GONIOMODEL_2
                # WAVELENGTH
                # "dalpha1": wl,
                # "dalpha2": wl,
                # "dalpha12": wl,
                # "dbeta1": wl,
                # MONOCHROMATOR
                "ddvalue-prepolfac": 0.98,
                "orientation-type": "SYNCHROTRON",
                # ABSTORUN
                }

        with fabio_open(self.options.images[0]) as source:
            shape = source.data.shape
            dtype = source.data.dtype
            if self.progress is not None:
                self.progress.max_value = source.nframes * len(self.options.images)
            if isinstance(source, limaimage.LimaImage):
                # Populate the Pilatus header from the Lima
                entry_name = source.h5.attrs.get("default")
                if entry_name:
                    entry = source.h5.get(entry_name)
                    if entry:
                        data_name = entry.attrs["default"]
                        if data_name:
                            data_grp = entry.get(data_name)
                            if data_grp:
                                nxdetector = data_grp.parent
                                try:
                                    headers["drealpixelsizex"] = nxdetector["detector_information/pixel_size/xsize"][()] * 1e3
                                    headers["drealpixelsizey"] = nxdetector["detector_information/pixel_size/ysize"][()] * 1e3
                                except Exception as e:
                                    logger.warning("Error in searching for pixel size (%s): %s", type(e), e)
                                try:
                                    t1 = nxdetector["acquisition/exposure_time"][()]
                                    headers["dexposuretimeinsec"] = t1
                                except Exception as e:
                                    logger.warning("Error in searching for exposure time (%s): %s", type(e), e)
            elif isinstance(source, sparseimage.SparseImage):
                entry_name = source.h5.attrs.get("default")
                if entry_name:
                    entry = source.h5.get(entry_name)
                    if entry:
                        instruments = [i for  i in entry.values() if as_str(i.attrs.get("NX_class", "")) == "NXinstrument"]
                        if instruments:
                            instrument = instruments[0]
                            detectors = [i for  i in instrument.values() if as_str(i.attrs.get("NX_class", "")) == "NXdetector"]
                            if detectors:
                                detector = detectors[0]
                                headers["drealpixelsizex"] = detector["x_pixel_size"][()] * 1e3
                                headers["drealpixelsizey"] = detector["y_pixel_size"][()] * 1e3
                                headers["dxorigininpix"] = detector["beam_center_x"][()]
                                headers["dyorigininpix"] = detector["beam_center_y"][()]
                                headers["ddistanceinmm"] = detector["distance"][()] * 1e3
                            monchromators = [i for  i in instrument.values() if as_str(i.attrs.get("NX_class", "")) == "NXmonochromator"]
                            if monchromators:
                                wavelength = monchromators[0]["wavelength"][()]
                self.mask = numpy.logical_not(numpy.isfinite(source.mask))
                headers["dexposuretimeinsec"] = 1  # meaningfull value.

            elif isinstance(source, eigerimage.EigerImage):
                raise NotImplementedError("Please implement Eiger detector data format parsing or at least open an issue")
            else:
                raise NotImplementedError("Unsupported format: %s" % source.__class__.__name__)
        if self.mask is None:
            self.mask = numpy.zeros(shape, dtype=dtype)
        # Parse option for headers
        if self.options.energy:
            wavelength = CONST_hc / self.options.energy
        elif self.options.wavelength:
            wavelength = self.options.wavelength
        headers["dalpha1"] = headers["dalpha2"] = headers["dalpha12"] = headers["dbeta1"] = wavelength
        if self.options.distance:
            headers["ddistanceinmm"] = self.options.distance
        if self.options.beam:
            x, y = self.options.beam
            x, y = self.new_beam_center(x, y, shape)
            headers["dxorigininpix"] = x
            headers["dyorigininpix"] = y
        if self.options.alpha:
            headers["dalphaindeg"] = self.options.alpha
        if self.options.kappa is not None:
            try:
                value = float(self.options.kappa)
            except ValueError:  # Handle the string
                value = numexpr.NumExpr(self.options.kappa)
            headers["dka_s"] = headers["dka_e"] = value
        if self.options.theta is not None:
            try:
                value = float(self.options.theta)
            except ValueError:  # Handle the string
                value = numexpr.NumExpr(self.options.theta)
            headers["dth_s"] = headers["dth_e"] = value
        if self.options.phi is not None:
            try:
                value = float(self.options.phi)
            except ValueError:  # Handle the string
                value = numexpr.NumExpr(self.options.phi)
            headers["dph_s"] = headers["dph_e"] = value
        if self.options.omega is not None:
            try:
                value = float(self.options.omega)
            except ValueError:
                # Handle the string
                value = numexpr.NumExpr(self.options.omega)
            headers["dom_s"] = headers["dom_e"] = value

        return headers

    def convert_one(self, input_filename, start_at=0):
        """
        Convert a single file using options
    
        :param str input_filename: The input filename
        :param object options: List of options provided from the command line
        :param start_at: index to start at for given file
        :rtype: int
        :returns: the number of frames processed
        """
        self.progress.update(start_at + 0.5, input_filename)
        input_filename = os.path.abspath(input_filename)
        input_exists = os.path.exists(input_filename)

        if self.options.verbose:
            print("Converting file '%s'" % (input_filename))

        if not input_exists:
            logger.error("Input file '%s' do not exists. Conversion skipped.", input_filename)
            return -1

        try:
            logger.debug("Load '%s'", input_filename)
            source = fabio_open(input_filename)
        except KeyboardInterrupt:
            raise
        except Exception as e:
            logger.error("Loading input file '%s' failed cause: \"%s\". Conversion skipped.", input_filename, e.message)
            logger.debug("Backtrace", exc_info=True)
            return -1

        for i, frame in enumerate(source):
            idx = i + start_at
            self.progress.update(idx + 0.5, input_filename + " - " + str(idx))
            input_data = frame.data
            numpy.maximum(self.mask, input_data, out=self.mask)
            input_data = input_data.astype(numpy.int32)
            input_data[input_data == numpy.iinfo(frame.data.dtype).max] = self.options.dummy
            converted = esperantoimage.EsperantoImage(data=input_data)  # This changes the shape
            converted.data = self.geometry_transform(converted.data)
            for k, v in self.headers.items():
                if callable(v):
                    if k.endswith("s"):
                        converted.header[k] = v(idx)
                    else:  # k.endswith("e"):
                        converted.header[k] = v(idx + 1)
                else:
                    converted.header[k] = v

            output_filename = self.options.output.format(index=((idx + self.options.offset)),
                                                         prefix=self.prefix,
                                                         dirname=self.dirname)
            os.makedirs(os.path.dirname(output_filename), exist_ok=True)
            try:
                logger.debug("Write '%s'", output_filename)
                if not self.options.dry_run:
                    converted.write(output_filename)
            except KeyboardInterrupt:
                raise
            except Exception as e:
                logger.error("Saving output file '%s' failed cause: \"%s: %s\". Conversion skipped.", output_filename, type(e), e)
                logger.debug("Backtrace", exc_info=True)
                return -1
        return source.nframes

    def treat_mask(self):
        if self.progress:
            self.progress.update(self.progress.max_value - 1, "Generate mask")
        try:
            from pyFAI.ext import dynamic_rectangle
        except ImportError:
            print("A recent version of pyFAI is needed to export the mask in a format compatible wit CrysalisPro")
        else:
            mask = self.mask == numpy.iinfo(self.mask.dtype).max
            esperantoimage.EsperantoImage.DUMMY = 1
<<<<<<< HEAD
            new_mask = self.geometry_transform(esperantoimage.EsperantoImage(data=mask).data)
            rectangles = dynamic_rectangle.decompose_mask(new_mask.astype(numpy.int8))
            self.progress.update(self.progress.max_value - 0.5, f"Exporting {len(rectangles)} rectangles as mask")
            with open(os.path.join(self.dirname, self.prefix + ".set"), mode="w") as maskfile:
=======
            new_mask = self.geometry_transform(esperantoimage.EsperantoImage(data=self.mask).data)
            esperantoimage.EsperantoImage.DUMMY = -1
            rectangles = dynamic_rectangle.decompose_mask(new_mask.astype(numpy.int8))
            self.progress.update(self.progress.max_value - 0.5, f"Exporting {len(rectangles)} rectangles as mask")
            dummy_filename = self.options.output.format(index=self.options.offset,
                                                         prefix=self.prefix,
                                                         dirname=self.dirname)
            dirname = os.path.dirname(dummy_filename)
            numpy.save(os.path.join(dirname, self.prefix + "_mask.npy"), self.mask)
            with open(os.path.join(dirname, self.prefix + ".set"), mode="wb") as maskfile:
                maskfile.write(b'#XCALIBUR SYSTEM\r\n')
                maskfile.write(b'#XCALIBUR SETUP FILE\r\n')
                maskfile.write(b'#*******************************************************************************************************\r\n')
                maskfile.write(b'# CHIP CHARACTERISTICS e_19_020609.ccd         D A T E Wed-Sep-16-10-00-59-2009\r\n')
                maskfile.write(b'# This program produces version 1.9\r\n')
                maskfile.write(b'#******************************************************************************************************\r\n')
                maskfile.write(b'#THIS FILE IS USER READABLE - BUT SHOULD NOT BE TOUCHED BY THE USER\r\n')
                maskfile.write(b'#ANY CHANGES TO THIS FILE WILL RESULT IN LOSS OF WARRANTY!\r\n')
                maskfile.write(b'#CHIP IDCODE producer type serial\r\n')
                maskfile.write(b'CHIP IDCODE "n/a" "n/a" "n/a\r\n')
                maskfile.write(b'#CHIP TAPER producer type serial\r\n')
                maskfile.write(b'CHIP TAPER "" "" ""\r\n')
                maskfile.write(b'#ALL COORDINATES GO FROM 0 TO N-1\r\n')
                maskfile.write(b'#CHIP BADPOINT treatment options: IGNORE,REPLACE,AVERAGE\r\n')
                maskfile.write(b'#CHIP BADPOINT x1x1 y1x1 treatment r1x1x1 r1y1x1 r2x1x1 r2y1x1\r\n')
                maskfile.write(b'#CHIP BADPOINT 630 422 REPLACE 632 422 0 0\r\n')
                maskfile.write(b'#CHIP BADRECTANGLE xl xr yb yt\r\n')
>>>>>>> 5f671061
                for r in rectangles:
                    if r.area == 1:
                        maskfile.write(f"CHIP BADPOINT {r.col} {r.row} IGNORE {r.col} {r.row} {r.col} {r.row}\r\n".encode())
                    else:
<<<<<<< HEAD
                        maskfile.write(f"CHIP BADRECTANGLE {r.col} {r.col+r.width-1} {r.row} {r.row+r.height-1}\r\n")
=======
                        maskfile.write(f"CHIP BADRECTANGLE {r.col} {r.col+r.width} {r.row} {r.row+r.height}\r\n".encode())
                maskfile.write(b'#END OF XCALIBUR CHIP CHARACTERISTICS FILE\r\n')
            # Make a backup as the original could be overwritten by Crysalis at import
            shutil.copyfile(os.path.join(dirname, self.prefix + ".set"), os.path.join(dirname, self.prefix + ".set.orig"))
>>>>>>> 5f671061


def main():

    epilog = """return codes: 0 means a success. 1 means the conversion
                contains a failure, 2 means there was an error in the
                arguments"""

    parser = argparse.ArgumentParser(prog="eiger2crysalis",
                                     description=__doc__,
                                     epilog=epilog)
    parser.add_argument("IMAGE", nargs="*",
                        help="File with input images")
    parser.add_argument("-V", "--version", action='version', version=fabio_version,
                        help="output version and exit")
    parser.add_argument("-v", "--verbose", action='store_true', dest="verbose", default=False,
                        help="show information for each conversions")
    parser.add_argument("--debug", action='store_true', dest="debug", default=False,
                        help="show debug information")
    group = parser.add_argument_group("main arguments")
    group.add_argument("-l", "--list", action="store_true", dest="list", default=None,
                       help="show the list of available formats and exit")
    group.add_argument("-o", "--output", default='{dirname}/{prefix}/{prefix}_1_{index}.esperanto', type=str,
                       help="output directory and filename template")
    group.add_argument("-O", "--offset", type=int, default=1,
                       help="index offset, CrysalisPro likes indexes to start at 1, Python starts at 0")
    group.add_argument("-D", "--dummy", type=int, default=-1,
                       help="Set masked values to this dummy value")

    group = parser.add_argument_group("optional behaviour arguments")
#     group.add_argument("-f", "--force", dest="force", action="store_true", default=False,
#                        help="if an existing destination file cannot be" +
#                        " opened, remove it and try again (this option" +
#                        " is ignored when the -n option is also used)")
#     group.add_argument("-n", "--no-clobber", dest="no_clobber", action="store_true", default=False,
#                        help="do not overwrite an existing file (this option" +
#                        " is ignored when the -i option is also used)")
#     group.add_argument("--remove-destination", dest="remove_destination", action="store_true", default=False,
#                        help="remove each existing destination file before" +
#                        " attempting to open it (contrast with --force)")
#     group.add_argument("-u", "--update", dest="update", action="store_true", default=False,
#                        help="copy only when the SOURCE file is newer" +
#                        " than the destination file or when the" +
#                        " destination file is missing")
#     group.add_argument("-i", "--interactive", dest="interactive", action="store_true", default=False,
#                        help="prompt before overwrite (overrides a previous -n" +
#                        " option)")
    group.add_argument("--dry-run", dest="dry_run", action="store_true", default=False,
                       help="do everything except modifying the file system")
    group.add_argument("--calc-mask", dest="calc_mask", default=False, action="store_true",
                       help="Generate a mask from pixels marked as invalid. Off by default since it takes time")

    group = parser.add_argument_group("Experimental setup options")
    group.add_argument("-e", "--energy", type=float, default=None,
                       help="Energy of the incident beam in keV")
    group.add_argument("-w", "--wavelength", type=float, default=None,
                       help="Wavelength of the incident beam in Å")
    group.add_argument("-d", "--distance", type=float, default=None,
                       help="Detector distance in millimeters")
    group.add_argument("-b", "--beam", nargs=2, type=float, default=None,
                       help="Direct beam in pixels x, y")

    group = parser.add_argument_group("Goniometer setup")
#     group.add_argument("--axis", type=str, default=None,
#                        help="Goniometer angle used for scanning: 'omega', 'phi' or 'kappa'")
    group.add_argument("--alpha", type=float, default=50,
                       help="Goniometer angle alpha value in deg. Constant, angle between kappa/omega.")
    group.add_argument("--kappa", type=str, default=0,
                       help="Goniometer angle kappa value in deg or formula f(index).")
#     group.add_argument("--chi", type=str, default=0,
#                        help="Goniometer angle chi value in deg. or formula f(index).")
    group.add_argument("--phi", type=str, default=0,
                       help="Goniometer angle phi value in deg. or formula f(index). Inner-most rotation.")
    group.add_argument("--omega", type=str, default=0,
                       help="Goniometer angle omega value in deg. or formula f(index). Outer-most rotation.")
    group.add_argument("--theta", type=str, default=0,
                       help="Goniometer angle theta value in deg. or formula f(index). Tilt angle of the detector.")

    group = parser.add_argument_group("Image preprocessing (Important: applied in this order!)")
    group.add_argument("--rotation", type=int, default=180,
                       help="Rotate the initial image by this value in degrees. Must be a multiple of 90°. By default 180 deg (flip_up with origin=lower and flip_lr because the image is seen from the sample).")
    group.add_argument("--transpose", default=False, action="store_true",
                       help="Flip the x/y axis")
    group.add_argument("--flip-ud", dest="flip_ud", default=False, action="store_true",
                       help="Flip the image upside-down")
    group.add_argument("--flip-lr", dest="flip_lr", default=False, action="store_true",
                       help="Flip the image left-right")

    try:
        args = parser.parse_args()

        if args.debug:
            logger.setLevel(logging.DEBUG)

        if args.list:
            print("Supported formats: LimaImage, EigerImage, SparseImage")
            return

        if len(args.IMAGE) == 0:
            raise argparse.ArgumentError(None, "No input file specified.")

        # the upper case IMAGE is used for the --help auto-documentation
        args.images = expand_args(args.IMAGE)
        args.images.sort()
    except argparse.ArgumentError as e:
        logger.error(e.message)
        logger.debug("Backtrace", exc_info=True)
        return EXIT_ARGUMENT_FAILURE
    esperantoimage.EsperantoImage.DUMMY = args.dummy
    converter = Converter(args)
    converter.convert_all()
    if args.calc_mask:
        converter.treat_mask()
    return converter.finish()


if __name__ == "__main__":
    result = main()
    sys.exit(result)<|MERGE_RESOLUTION|>--- conflicted
+++ resolved
@@ -38,11 +38,7 @@
 __author__ = "Jerome Kieffer"
 __copyright__ = "European Synchrotron Radiation Facility, Grenoble, France"
 __licence__ = "MIT"
-<<<<<<< HEAD
-__date__ = "23/04/2021"
-=======
 __date__ = "05/03/2021"
->>>>>>> 5f671061
 __status__ = "production"
 
 FOOTER = """To import your files as a project:
@@ -54,20 +50,15 @@
 import logging
 logging.basicConfig()
 logger = logging.getLogger("eiger2crysalis")
+import codecs
 import sys
 import os
-<<<<<<< HEAD
-from itertools import takewhile
-from .. import esperantoimage, eigerimage, limaimage
-=======
 import glob
 import shutil
 from .. import esperantoimage, eigerimage, limaimage, sparseimage
->>>>>>> 5f671061
 from ..openimage import openimage as fabio_open
 from .._version import version as fabio_version
 from ..nexus import get_isotime
-from ..utils.cli import ProgressBar, expand_args
 import numpy
 import argparse
 try:
@@ -77,7 +68,7 @@
 
 try:
     import numexpr
-except ImportError:
+except:
     logger.error("Numexpr is needed to interpret formula ...")
 
 EXIT_SUCCESS = 0
@@ -93,8 +84,6 @@
     CONST_hc = constants.c * constants.h / constants.e * 1e7
 
 
-<<<<<<< HEAD
-=======
 class ProgressBar:
     """
     Progress bar in shell mode
@@ -228,7 +217,6 @@
     return new
 
 
->>>>>>> 5f671061
 class Converter:
 
     def __init__(self, options):
@@ -533,12 +521,6 @@
         else:
             mask = self.mask == numpy.iinfo(self.mask.dtype).max
             esperantoimage.EsperantoImage.DUMMY = 1
-<<<<<<< HEAD
-            new_mask = self.geometry_transform(esperantoimage.EsperantoImage(data=mask).data)
-            rectangles = dynamic_rectangle.decompose_mask(new_mask.astype(numpy.int8))
-            self.progress.update(self.progress.max_value - 0.5, f"Exporting {len(rectangles)} rectangles as mask")
-            with open(os.path.join(self.dirname, self.prefix + ".set"), mode="w") as maskfile:
-=======
             new_mask = self.geometry_transform(esperantoimage.EsperantoImage(data=self.mask).data)
             esperantoimage.EsperantoImage.DUMMY = -1
             rectangles = dynamic_rectangle.decompose_mask(new_mask.astype(numpy.int8))
@@ -566,19 +548,14 @@
                 maskfile.write(b'#CHIP BADPOINT x1x1 y1x1 treatment r1x1x1 r1y1x1 r2x1x1 r2y1x1\r\n')
                 maskfile.write(b'#CHIP BADPOINT 630 422 REPLACE 632 422 0 0\r\n')
                 maskfile.write(b'#CHIP BADRECTANGLE xl xr yb yt\r\n')
->>>>>>> 5f671061
                 for r in rectangles:
                     if r.area == 1:
                         maskfile.write(f"CHIP BADPOINT {r.col} {r.row} IGNORE {r.col} {r.row} {r.col} {r.row}\r\n".encode())
                     else:
-<<<<<<< HEAD
-                        maskfile.write(f"CHIP BADRECTANGLE {r.col} {r.col+r.width-1} {r.row} {r.row+r.height-1}\r\n")
-=======
                         maskfile.write(f"CHIP BADRECTANGLE {r.col} {r.col+r.width} {r.row} {r.row+r.height}\r\n".encode())
                 maskfile.write(b'#END OF XCALIBUR CHIP CHARACTERISTICS FILE\r\n')
             # Make a backup as the original could be overwritten by Crysalis at import
             shutil.copyfile(os.path.join(dirname, self.prefix + ".set"), os.path.join(dirname, self.prefix + ".set.orig"))
->>>>>>> 5f671061
 
 
 def main():
